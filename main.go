--- conflicted
+++ resolved
@@ -550,12 +550,12 @@
 	return resp, nil
 }
 
-<<<<<<< HEAD
 func closeResponseBody(response *http.Response) {
 	if response != nil && response.Body != nil {
 		response.Body.Close()
 	}
-=======
+}
+
 func jenkinsRequestCrumb() string {
 	req, err := http.NewRequest("GET", strings.TrimRight(*jenkinsBaseUrl, "/")+"/crumbIssuer/api/xml?xpath=concat(//crumbRequestField,\":\",//crumb)", nil)
 	req.SetBasicAuth(*jenkinsUsername, *jenkinsApiToken)
@@ -576,7 +576,6 @@
 	crumb, err := ioutil.ReadAll(resp.Body)
 	resp.Body.Close()
 	return string(crumb[:])
->>>>>>> 7d50b0e6
 }
 
 func ensureCloudBoxIsNotRunning(buildBox string) {
