--- conflicted
+++ resolved
@@ -132,15 +132,10 @@
 	buildBoxesJenkinsToGCPNameMap = make(map[string]string)
 	gcpShortName := make(map[string]string)
 	// Hard-Coded Values for windows TODO: Make it more dynamic later (hint: use /api/json on Nodes)
-<<<<<<< HEAD
 	gcpShortName["win-serv-3"] = "windows-client-3"
 	gcpShortName["win-serv-4"] = "windows-client-4"
 	gcpShortName["win-serv-5"] = "windows-client-5"
 	gcpShortName["win-serv-6"] = "windows-client-6"
-=======
-	gcpShortName["win-serv-4"] = "windows-client-4"
-	gcpShortName["win-serv-5"] = "windows-client-5"
->>>>>>> f8cf0d22
 	var buildBoxWithPrefix strings.Builder
 	for _, buildBox := range buildBoxesPool {
 		log.Printf("Current buildBox(command line) -> %s \n", buildBox)
@@ -186,14 +181,14 @@
 	for {
 		queueSize := fetchQueueSize()
 		queueSize = adjustQueueSizeDependingWhetherJobRequiringAllNodesIsRunning(queueSize)
-		log.Printf("%d jobs waiting to be executed\n", queueSize)
-		//	if queueSize > 0 {
-		//		log.Printf("%d jobs waiting to be executed\n", queueSize)
-		//		enableMoreNodes(queueSize)
-		//	} else if queueSize == 0 {
-		//		log.Println("No jobs in the queue")
-		//		disableUnnecessaryBuildBoxes()
-		//	}
+		//log.Printf("%d jobs waiting to be executed\n", queueSize)
+			if queueSize > 0 {
+				log.Printf("%d jobs waiting to be executed\n", queueSize)
+				enableMoreNodes(queueSize)
+			} else if queueSize == 0 {
+				log.Println("No jobs in the queue")
+				disableUnnecessaryBuildBoxes()
+			}
 
 		log.Println("Iteration finished")
 		fmt.Println("")
