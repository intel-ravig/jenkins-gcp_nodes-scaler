--- conflicted
+++ resolved
@@ -10,9 +10,6 @@
 build/
 test2.go
 test3.go
-<<<<<<< HEAD
-=======
 test4.go
 test5.go
->>>>>>> 533629ad
 run.bat